"""
SHEPHARD: 
Sequence-based Hierarchical and Extendable Platform for High-throughput Analysis of Region of Disorder

Authors: Garrett M. Ginell & Alex S. Holehouse
Contact: (g.ginell@wustl.edu)

Holehouse Lab - Washington University in St. Louis

"""

def print_warning(msg, e):
    print('Warning: %s' %(msg))
    print('%s\n'%(e))

def print_and_raise_error(msg, e):
    print('Error: %s' %(msg))
    raise e

    

class ShephardException(Exception):
    """
    General exception
<<<<<<< HEAD
    """
    pass


# <><><><><><><><><><><><><><><><><><><><><><><><><><><><><><><><><><><><><><><><><><><>
#
class SiteException(Exception):
    """
    Exception for the Domain class
=======
>>>>>>> 9e658d59
    """
    pass


<<<<<<< HEAD
=======
# <><><><><><><><><><><><><><><><><><><><><><><><><><><><><><><><><><><><><><><><><><><>
#
class SiteException(Exception):
    """
    Exception for the Domain class
    """
    pass


>>>>>>> 9e658d59
# <><><><><><><><><><><><><><><><><><><><><><><><><><><><><><><><><><><><><><><><><><><>
#
class TrackException(Exception):
    """
    Exception for the Domain class
    """
    pass


# <><><><><><><><><><><><><><><><><><><><><><><><><><><><><><><><><><><><><><><><><><><>
#
class DomainException(Exception):
    """
    Exception for the Domain class
    """
    pass


# <><><><><><><><><><><><><><><><><><><><><><><><><><><><><><><><><><><><><><><><><><><>
#
class ProteinException(Exception):
    """
    Exception for the Proteins class
    """
    pass


# <><><><><><><><><><><><><><><><><><><><><><><><><><><><><><><><><><><><><><><><><><><>
#
class ProteomeException(Exception):
    """
    Exception for the Proteome class
    """
    pass


# <><><><><><><><><><><><><><><><><><><><><><><><><><><><><><><><><><><><><><><><><><><>
#
class UtilitiesException(Exception):
    """
    Exception for general utility exceptions
    """
    pass


# <><><><><><><><><><><><><><><><><><><><><><><><><><><><><><><><><><><><><><><><><><><>
#
class InterfaceException(Exception):
    """
    Exception for general utility exceptions
    """
    pass<|MERGE_RESOLUTION|>--- conflicted
+++ resolved
@@ -22,7 +22,6 @@
 class ShephardException(Exception):
     """
     General exception
-<<<<<<< HEAD
     """
     pass
 
@@ -31,25 +30,10 @@
 #
 class SiteException(Exception):
     """
-    Exception for the Domain class
-=======
->>>>>>> 9e658d59
+    Exception for the Site class
     """
     pass
 
-
-<<<<<<< HEAD
-=======
-# <><><><><><><><><><><><><><><><><><><><><><><><><><><><><><><><><><><><><><><><><><><>
-#
-class SiteException(Exception):
-    """
-    Exception for the Domain class
-    """
-    pass
-
-
->>>>>>> 9e658d59
 # <><><><><><><><><><><><><><><><><><><><><><><><><><><><><><><><><><><><><><><><><><><>
 #
 class TrackException(Exception):
