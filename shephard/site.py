--- conflicted
+++ resolved
@@ -44,17 +44,11 @@
         Value associated with the site - a numerical value (cast to a float). Is not required.
         Default = None.
 
-<<<<<<< HEAD
-    attributes : dict
-        Dictionary where key/value pairs allow a Site to have arbitrary metadata 
-        associated with it. Default = {}.
-=======
     attributes : dict (optional)
         The attributes dictionary provides a key-value pairing for arbitrary information.
         This could include different types of identifies, track generator functions,
         a set of Site partners, or anything else one might wish to associated with the
         track as a whole. Default = {}
->>>>>>> 9e658d59
     
     """
     
